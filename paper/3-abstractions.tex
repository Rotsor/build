--- conflicted
+++ resolved
@@ -255,7 +255,7 @@
 constraint \hs{c}.
 
 So the type \hs{Task} emerges naturally, almost inevitably.  But now that
-it \emph{has} emgerged, we find the that constraints \hs{c} classify task descriptions
+it \emph{has} emerged, we find the that constraints \hs{c} classify task descriptions
 in a very interesting way:
 \begin{itemize}
 \item \hs{Task}~\hs{Applicative}. In \hs{sprsh1} we needed only \hs{Applicative}
@@ -414,15 +414,11 @@
 indefinitely given a cyclic \hs{task}. Some build systems provide a limited
 support for cyclic tasks, see~\S\ref{sec-iterative-compute}.
 
-<<<<<<< HEAD
 The above definition of correctness needs to be adjusted to accommodate
 non-deterministic tasks and shallow cloud builds; we address this
 in sections~\S\ref{sec-non-determinism} and~\S\ref{sec-cloud-aspects}, respectively.
 
-\subsection{Computing dependencies}\label{sec-deps}
-=======
-\subsection{Computing dependencies}\label{sec-deps}\label{secdeps} % Require a non-hyphen label to use in minted
->>>>>>> c39af138
+\subsection{Computing dependencies}\label{sec-deps}\label{secdeps}
 
 Earlier we remarked that a \hs{Task}~\hs{Applicative} could only have static
 dependencies. Usually we would extract such static dependencies by (in the case
